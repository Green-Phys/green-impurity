/*
 * Copyright (c) 2024 University of Michigan
 *
 * Permission is hereby granted, free of charge, to any person obtaining a copy of this
 * software and associated documentation files (the “Software”), to deal in the Software
 * without restriction, including without limitation the rights to use, copy, modify,
 * merge, publish, distribute, sublicense, and/or sell copies of the Software, and to
 * permit persons to whom the Software is furnished to do so, subject to the following
 * conditions:
 *
 * The above copyright notice and this permission notice shall be included in all copies or
 * substantial portions of the Software.
 *
 * THE SOFTWARE IS PROVIDED “AS IS”, WITHOUT WARRANTY OF ANY KIND, EXPRESS OR IMPLIED,
 * INCLUDING BUT NOT LIMITED TO THE WARRANTIES OF MERCHANTABILITY, FITNESS FOR A PARTICULAR
 * PURPOSE AND NONINFRINGEMENT. IN NO EVENT SHALL THE AUTHORS OR COPYRIGHT HOLDERS BE LIABLE
 * FOR ANY CLAIM, DAMAGES OR OTHER LIABILITY, WHETHER IN AN ACTION OF CONTRACT, TORT OR
 * OTHERWISE, ARISING FROM, OUT OF OR IN CONNECTION WITH THE SOFTWARE OR THE USE OR OTHER
 * DEALINGS IN THE SOFTWARE.
 */

#ifndef GREEN_IMPURITY_SOLVER_H
#define GREEN_IMPURITY_SOLVER_H

#include <green/grids/transformer_t.h>
#include <green/ndarray/ndarray_math.h>
#include <green/params/params.h>
#include <green/symmetry/symmetry.h>
#include <green/utils/mpi_shared.h>

#include <tuple>

#include "bath_fitting.h"
#include "inchworm_inpurity_solver.h"

namespace green::impurity {

  template <size_t N>
  using ztensor = ndarray::ndarray<std::complex<double>, N>;
  template <size_t N>
  using dtensor = ndarray::ndarray<double, N>;
  template <size_t N>
  using itensor    = ndarray::ndarray<int, N>;
  using bz_utils_t = symmetry::brillouin_zone_utils<symmetry::inv_symm_op>;

  template <typename prec>
  using MMatrixX = Eigen::Map<Eigen::Matrix<prec, Eigen::Dynamic, Eigen::Dynamic, Eigen::RowMajor>>;
  template <typename prec>
  using CMMatrixX = Eigen::Map<const Eigen::Matrix<prec, Eigen::Dynamic, Eigen::Dynamic, Eigen::RowMajor>>;
  template <typename prec, typename = std::enable_if_t<std::is_same_v<prec, std::remove_const_t<prec>>>>
  auto matrix(ndarray::ndarray<prec, 2>&& array) {
    return MMatrixX<prec>(array.data(), array.shape()[0], array.shape()[1]);
  }

  template <typename prec>
  auto matrix(const ndarray::ndarray<const prec, 2>& array) {
    return CMMatrixX<prec>(const_cast<prec*>(array.data()), array.shape()[0], array.shape()[1]);
  }

  template <typename prec>
  auto matrix(ndarray::ndarray<const prec, 2>&& array) {
    return CMMatrixX<prec>(const_cast<prec*>(array.data()), array.shape()[0], array.shape()[1]);
  }

  template <typename prec>
  auto matrix(const ndarray::ndarray<prec, 2>& array) {
    return CMMatrixX<prec>(array.data(), array.shape()[0], array.shape()[1]);
  }

  using green_dc_func = std::function<void(
        std::string, int imp_n, utils::shared_object<ztensor<5>>&, ztensor<4>&, utils::shared_object<ztensor<5>>&)>;

  class ed_impurity_solver {
  public:
    ed_impurity_solver(const std::string& input_file, const std::string& bath_file, const std::string& impurity_solver_exec,
                       const std::string& impurity_solver_params, const std::string& root) :
        _input_file(input_file), _impurity_solver_exec(impurity_solver_exec), _impurity_solver_params(impurity_solver_params),
        _root(root) {
      size_t        ns = 2;
      size_t        nimp;
      h5pp::archive ar(input_file, "r");
      ar["nimp"] >> nimp;
      ar.close();
      std::ifstream ff(bath_file);
      for (size_t imp = 0; imp < nimp; ++imp) {
        std::vector<double> bath;
        std::vector<int>    bath_structure;
        size_t              nio, nbo;
        ff >> nio >> nbo;
        for (size_t io = 0; io < nio; ++io) {
          int nb_io;
          ff >> nb_io;
          bath_structure.push_back(nb_io);
        }
        for (size_t bo = 0; bo < nbo * 2; ++bo) {
          double b;
          ff >> b;
          bath.push_back(b);
        }
        dtensor<2> initial_bath(ns, bath.size());
        itensor<1> bath_struct(bath_structure.size());
        // first spin
        std::copy(bath.begin(), bath.end(), initial_bath(0).begin());
        // second spin
        std::copy(bath.begin(), bath.end(), initial_bath(1).begin());
        std::copy(bath_structure.begin(), bath_structure.end(), bath_struct.begin());
        _initial_bath.push_back(initial_bath);
        _bath_structure.push_back(bath_struct);
      }
    }

    auto solve(size_t imp_n, const grids::transformer_t& _ft, double mu, const ztensor<3>& ovlp, const ztensor<3>& h_core,
               const ztensor<3>& delta_1, const ztensor<4>& delta_w, const dtensor<4>& interaction, const ztensor<4>& g_w) const {
      ztensor<3> sigma_inf_new(delta_1.shape());
      ztensor<4> sigma_new(delta_w.shape());
      auto [delta_out, bath_arr] =
          minimize(_ft.sd().repn_fermi().wsample() * 1.0i, delta_w, _initial_bath[imp_n], _bath_structure[imp_n], 1);
      {
        std::ofstream ofile(_root + "/bath.dat", std::ios_base::out);
        for (auto b : bath_arr) {
          ofile << b << " ";
        }
        ofile << std::endl;
      }
      size_t                  nio = ovlp.shape()[2];
      size_t                  ns  = ovlp.shape()[0];
      size_t                  nb  = std::reduce(_bath_structure[imp_n].begin(), _bath_structure[imp_n].end());
      dtensor<2>              Epsk(nb, ns);
      std::vector<dtensor<2>> Vk;
      for (size_t is = 0; is < ns; ++is) {
        for (size_t io = 0, ik = 0, shift = 0; io < nio; ++io) {
          size_t nk = _bath_structure[imp_n](io);
          for (size_t iik = 0; iik < nk; ++iik, ++ik) {
            Epsk(ik, is) = bath_arr(is, shift + nk + iik);
          }
          shift += 2 * nk;
        }
      }
      for (size_t io = 0; io < nio; ++io) {
        dtensor<2> Vk_(Epsk.shape());
        for (size_t io2 = 0, ik = 0, shift = 0; io2 < nio; io2++) {
          size_t nk = _bath_structure[imp_n](io2);
          for (size_t iik = 0; iik < nk; ++iik, ++ik) {
            for (size_t is = 0; is < ns; ++is) {
              if (io == io2) Vk_(ik, is) = bath_arr(is, shift + iik);
            }
          }
          shift += 2 * nk;
        }
        Vk.push_back(Vk_);
      }
      ztensor<4> g0_imp(delta_out.shape());
      for (size_t iw = 0; iw < delta_out.shape()[0]; ++iw) {
        for (size_t is = 0; is < ns; ++is) {
          auto g_inv_w_imp =
              matrix(ovlp(is)) * (_ft.wsample_fermi()(iw) * 1.0i + mu) - matrix(h_core(is)) - matrix(delta_out(iw, is));
          auto g_inv_w_loc       = matrix(g_w(iw, is)).inverse().eval();
          auto xxx               = g_inv_w_imp.inverse().eval();
          matrix(g0_imp(iw, is)) = xxx;
        }
      }
      {
        h5pp::archive data(_root + "/ed." + std::to_string(imp_n) + ".input.h5", "w");
        data["freq"] << _ft.wsample_fermi();
        data["G0_imp/data"] << g0_imp.view<double>();
        data["G_imp/data"] << g_w;
        data["Delta/data"] << delta_out;
        data["Delta/data_in"] << delta_w;
        data["Delta/static"] << delta_1;

        itensor<2> sectors(1, 2);
        sectors(0, 0) = 0;
        sectors(0, 1) = 0;
        auto hop_g    = data["sectors"];
        hop_g["values"] << sectors;
        auto bath   = data["Bath"];
        // Post process H0->H0_imp
        auto H0_imp = ndarray::transpose(h_core + delta_1, "sij->ijs").astype<double>();

        bath["Epsk/values"] << Epsk;
        for (size_t io = 0; io < nio; ++io) {
          bath["Vk_" + std::to_string(io) + "/values"] << Vk[io];
          data["H0_" + std::to_string(io) + "/values"] << H0_imp(io);
        }
        dtensor<6> interaction_(2, 2, nio, nio, nio, nio);

        // transform interaction into physics convention
        auto interaction_phys = ndarray::transpose(interaction, "ijkl->ikjl");

        interaction_(0, 0) << interaction_phys;
        interaction_(0, 1) << interaction_phys;
        interaction_(1, 0) << interaction_phys;
        interaction_(1, 1) << interaction_phys;
        data["interaction/values"] << interaction_;
        data["mu"] << mu;
        if (nio > 1) {
          itensor<2> orbitals(nio * nio - nio, 2);
          for (size_t io = 0, iii = 0; io < nio; ++io) {
            for (size_t jo = 0; jo < nio; ++jo) {
              if (io != jo) {
                orbitals(iii, 0) = io;
                orbitals(iii, 1) = jo;
                ++iii;
              }
            }
          }
          data["GreensFunction_orbitals/values"] << orbitals;
        }
        data.close();
      }
      std::string run       = (_impurity_solver_exec + " " + _impurity_solver_params + " --NSITES=" + std::to_string(nio + nb) +
                         " --NSPINS=" + std::to_string(2) + " --INPUT_FILE=" + _root + "/ed." + std::to_string(imp_n) +
                         ".input.h5" + " --OUTPUT_FILE=" + _root + "/ed." + std::to_string(imp_n) + ".result.h5" +
                         " --arpack.SECTOR=false"
                               " --siam.NORBITALS=" +
                         std::to_string(nio) + " --spinstorage.ORBITAL_NUMBER=" + std::to_string(nio) +
                         " --lanc.BETA=" + std::to_string(_ft.sd().beta()));
      int         sysresult = std::system(run.c_str());
      if (std::filesystem::exists(_root + "/ed." + std::to_string(imp_n) + ".result.h5")) {
        h5pp::archive ar(_root + "/ed." + std::to_string(imp_n) + ".result.h5", "r");
        dtensor<3>    xxx;
        ar["results/Sigma_inf_ij"] >> xxx;
        sigma_inf_new.resize(xxx.shape());
        sigma_inf_new << xxx;
        ar["results/Sigma_ij"] >> sigma_new.view<double>();
      } else {
        std::cerr << "Impurity result file has not been found" << std::endl;
      }
      return std::make_tuple(sigma_inf_new, sigma_new);
    }

  private:
    std::string             _input_file;
    std::string             _impurity_solver_exec;
    std::string             _impurity_solver_params;
    std::string             _root;
    size_t                  _nimp;
    std::vector<dtensor<2>> _initial_bath;
    std::vector<itensor<1>> _bath_structure;
  };

  class basic_dc_solver {
  public:
    basic_dc_solver(const std::string& input_file, const std::string& dc_solver_exec, const std::string& dc_solver_params,
                    const std::string& root) :
        _input_file(input_file), _dc_solver_exec(dc_solver_exec), _dc_solver_params(dc_solver_params), _root(root) {};

    auto solve(size_t imp_n, const grids::transformer_t& _ft, double mu, const ztensor<3>& ovlp, const ztensor<3>& h_core,
               const dtensor<4>& interaction, const ztensor<3>& sigma_inf, const ztensor<4>& sigma_w,
               const ztensor<4>& g_w, green_dc_func& green_solver) const {
      h5pp::archive fff(_root + "/dc." + std::to_string(imp_n) + ".input.h5", "w");
      size_t        ns      = ovlp.shape()[0];
      size_t        naso    = ovlp.shape()[1];

      ztensor<3>    ovlp_   = ovlp;
      ztensor<3>    h_core_ = h_core;
      ztensor<4>    g_tau_full(_ft.sd().repn_fermi().nts(), ns, naso, naso);
      dtensor<4>    g_tau(_ft.sd().repn_fermi().nts() - 2, ns, naso, naso);
      ztensor<3>    sigma_inf_new(sigma_inf.shape());
      ztensor<4>    sigma_new(_ft.sd().repn_fermi().nw(), ns, naso, naso);
      ztensor<4>    sigma_tau(_ft.sd().repn_fermi().nts(), ns, naso, naso);

      _ft.omega_to_tau(g_w, g_tau_full);
      for (size_t it = 1, it2 = 0; it < _ft.sd().repn_fermi().nts() - 1; ++it, ++it2) {
        g_tau(it2) << g_tau_full(it).astype<double>();
      }

      auto g_ftau = ndarray::transpose(g_tau, "tsij->sjit");

      fff["uchem"] << interaction;
      fff["ovlp"] << ovlp_(0).astype<double>();
      fff["hcore"] << h_core_(0).astype<double>();
      fff["h0"] << h_core_.astype<double>();

      for (size_t is = 0; is < ovlp.shape()[0]; ++is) {
        fff["fock/" + std::to_string(is + 1)] << (h_core + sigma_inf)(is).astype<double>();
        // fff["eigval/"+ std::to_string(is+1)] = np.diag(F[s].real)
        // fff["eigvec/"+ std::to_string(is+1)] = F[s].real
        fff["gf/ftau/" + std::to_string(is + 1)] << g_ftau(is);
        fff["rho/" + std::to_string(is + 1)] << -g_tau_full(_ft.sd().repn_fermi().nts() - 1, is).astype<double>();
      }

      fff["e_nuclear"] << 0.0;
      fff["enuc"] << 0.0;
      fff["etot_hf"] << 0.0;
      fff["filling"] << 4.;
      fff["mu"] << mu;
      fff["e0"] << 0.;
      fff["nelectron"] << 4.;
      fff["spin"] << 0.;
      fff["esigma1"] << 0.;
      fff["esigma2"] << 0.;
      fff["restricted"] << false;
      fff.close();

      std::string command = _dc_solver_exec + " " + _dc_solver_params + " --maxiter " + std::to_string(1) + " --unrestricted " +
                            " --mode GW" + " --repr ir" + " --beta " + std::to_string(_ft.sd().beta()) + " --hf-input " + _root +
                            "/dc." + std::to_string(imp_n) + ".input.h5" + " --output " + _root + "/dc." + std::to_string(imp_n) +
                            ".result.h5";
      std::cout << "DC Command " << command << std::endl;
      std::system(command.c_str());
      if (std::filesystem::exists(_root + "/dc." + std::to_string(imp_n) + ".result.h5")) {
        h5pp::archive ar(_root + "/dc." + std::to_string(imp_n) + ".result.h5");
        for (size_t is = 0; is < 2; ++is) {
          dtensor<2> sigma_1_;
          dtensor<3> sigma_t_;
          ar["output/sigma1/" + std::to_string(is + 1)] >> sigma_1_;
          ar["output/sigma2/" + std::to_string(is + 1)] >> sigma_t_;
          sigma_inf_new(is) += ndarray::transpose(sigma_1_, "ji->ij");
          dtensor<3> xxx = ndarray::transpose(sigma_t_, "jit->tij");
          for (size_t it = 1; it < sigma_tau.shape()[0] - 1; ++it) {
            sigma_tau(it, is) << xxx(it - 1);
          }
        }
        ar.close();
        ztensor<4> sigma_w_(_ft.sd().repn_fermi().nw(), ns, naso, naso);
        _ft.tau_to_omega(sigma_tau, sigma_new);
      } else {
        std::cerr << "Double counting result file has not been found" << std::endl;
      }
      return std::make_tuple(sigma_inf_new, sigma_new);
    }

  private:
    std::string _input_file;
    std::string _dc_solver_exec;
    std::string _dc_solver_params;
    std::string _root;
  };

  class impurity_solver {
    using func    = std::function<std::tuple<ztensor<3>, ztensor<4>>(
        size_t imp_n, double mu, const ztensor<3>& ovlp, const ztensor<3>& h_core, const ztensor<3>& delta_1,
        const ztensor<4>& delta_w, const dtensor<4>& interaction, const ztensor<4>& g_w)>;

  public:
    impurity_solver(const green::params::params& p, const grids::transformer_t& ft, const bz_utils_t& bz_utils,
                    const green_dc_func& dc_func) :
        _input_file(p["seet_input"]), _root(p["seet_root_dir"]), _spin_symm(p["spin_symm"]), _ft(ft), _bz_utils(bz_utils),
        _dc_solver(dc_func), _dc_data_prefix(p["dc_data_prefix"])  {
      size_t        ns = 2;
      h5pp::archive ar(_input_file, "r");
      ar["nimp"] >> _nimp;
      ar.close();
      if(p["impurity_solver"].as<std::string>() == "ED") {
        std::shared_ptr<void> ed_solver(new ed_impurity_solver(p["seet_input"], p["bath_file"], p["impurity_solver_exec"],
                                                             p["impurity_solver_params"], p["seet_root_dir"]));
<<<<<<< HEAD
      _impurity_call = [ed_solver, this](size_t imp_n, double mu, const ztensor<3>& ovlp, const ztensor<3>& h_core,
                                         const ztensor<3>& delta_1, const ztensor<4>& delta_w, const dtensor<4>& interaction,
                                         const ztensor<4>& g_w) -> std::tuple<ztensor<3>, ztensor<4>> {
        return static_cast<ed_impurity_solver*>(ed_solver.get())
            ->solve(imp_n, _ft, mu, ovlp, h_core, delta_1, delta_w, interaction, g_w);
=======
        _impurity_call = [ed_solver, this](size_t imp_n, double mu, const ztensor<3>& ovlp, const ztensor<3>& h_core,
                                           const ztensor<3>& delta_1, const ztensor<4>& delta_w, const dtensor<4>& interaction,
                                           const ztensor<4>& g_w) -> std::tuple<ztensor<3>, ztensor<4>> {
          return static_cast<ed_impurity_solver*>(ed_solver.get())
              ->solve(imp_n, _ft, mu, ovlp, h_core, delta_1, delta_w, interaction, g_w);
        };
      } else {
        std::shared_ptr<void> inchworm_solver(new inchworm_inpurity_solver(p["seet_input"], p["impurity_solver_exec"],
                                                             p["impurity_solver_params"], p["seet_root_dir"]));
        _impurity_call = [inchworm_solver, this](size_t imp_n, double mu, const ztensor<3>& ovlp, const ztensor<3>& h_core,
                                           const ztensor<3>& delta_1, const ztensor<4>& delta_w, const dtensor<4>& interaction,
                                           const ztensor<4>& g_w) -> std::tuple<ztensor<3>, ztensor<4>> {
          return static_cast<inchworm_inpurity_solver*>(inchworm_solver.get())
              ->solve(imp_n, _ft, mu, ovlp, h_core, delta_1, delta_w, interaction, g_w);
        };
      }

      std::shared_ptr<void> dc_solver(
          new basic_dc_solver(p["seet_input"], p["dc_solver_exec"], p["dc_solver_params"], p["seet_root_dir"]));
      _dc_call = [dc_solver, this](size_t imp_n, const grids::transformer_t& _ft, double mu, const ztensor<3>& ovlp,
                                   const ztensor<3>& h_core, const dtensor<4>& interaction, const ztensor<3>& sigma_inf,
                                   const ztensor<4>& sigma_w, const ztensor<4>& g_w) -> std::tuple<ztensor<3>, ztensor<4>> {
        return static_cast<basic_dc_solver*>(dc_solver.get())
            ->solve(imp_n, _ft, mu, ovlp, h_core, interaction, sigma_inf, sigma_w, g_w);
>>>>>>> 96717bf0
      };
    }

    auto solve(double mu, const ztensor<3>& ovlp, const ztensor<3>& h_core, const ztensor<3>& sigma_inf, const ztensor<4>& sigma,
               const ztensor<4>& g) const;

  private:
    std::string                 _input_file;
    std::string                 _root;
    bool                        _spin_symm;
    const grids::transformer_t& _ft;
    const bz_utils_t&           _bz_utils;
    size_t                      _nimp;
    func                        _impurity_call;
    green_dc_func               _dc_solver;
    std::string                 _dc_data_prefix;

    auto solve_imp(size_t imp_n, double mu, const ztensor<3>& ovlp, const ztensor<3>& h_core, const dtensor<4>& interaction,
                   const ztensor<3>& sigma_inf, const ztensor<4>& sigma_w, const ztensor<4>& g_w) const;

    auto extract_delta(double mu, const ztensor<3>& ovlp, const ztensor<3>& h_core, const ztensor<3>& sigma_inf,
                       const ztensor<4>& sigma_w, const ztensor<4>& g_w) const -> std::tuple<ztensor<3>, ztensor<4>>;

    auto project_to_as(double mu, const ztensor<3>& ovlp, const ztensor<3>& h_core, const ztensor<3>& sigma_inf,
                       const ztensor<4>& sigma, const ztensor<4>& g,
                       const ztensor<2>& UU) const -> std::tuple<ztensor<3>, ztensor<3>, ztensor<3>, ztensor<4>, ztensor<4>>;
  };

  inline auto impurity_solver::solve_imp(size_t imp_n, double mu, const ztensor<3>& ovlp, const ztensor<3>& h_core,
                                         const dtensor<4>& interaction, const ztensor<3>& sigma_inf, const ztensor<4>& sigma_w,
                                         const ztensor<4>& g_w) const {
    if (!std::filesystem::exists(_root)) {
      std::filesystem::create_directory(_root);
    }

    auto [delta_1, delta_w] = extract_delta(mu, ovlp, h_core, sigma_inf, sigma_w, g_w);
    return _impurity_call(imp_n, mu, ovlp, h_core, delta_1, delta_w, interaction, g_w);
  }

  inline auto impurity_solver::extract_delta(double mu, const ztensor<3>& ovlp, const ztensor<3>& h_core,
                                             const ztensor<3>& sigma_inf, const ztensor<4>& sigma_w,
                                             const ztensor<4>& g_w) const -> std::tuple<ztensor<3>, ztensor<4>> {
    size_t     nw   = g_w.shape()[0];
    size_t     ns   = g_w.shape()[1];
    size_t     naso = g_w.shape()[1];
    ztensor<3> delta_1(h_core.shape());
    ztensor<4> delta(g_w.shape());
    for (size_t iw = 0; iw < nw; ++iw) {
      for (size_t is = 0; is < ns; ++is) {
        auto g_inv_w_imp = matrix(ovlp(is)) * (_ft.wsample_fermi()(iw) * 1.0i + mu) - matrix(h_core(is)) - matrix(sigma_inf(is)) -
                           matrix(sigma_w(iw, is));
        auto g_inv_w_loc      = matrix(g_w(iw, is)).inverse().eval();
        matrix(delta(iw, is)) = g_inv_w_imp - g_inv_w_loc;
        auto xxx              = g_inv_w_imp.inverse().eval();
      }
    }
    if (_spin_symm) {
      for (size_t iw = 0; iw < nw; ++iw) {
        ztensor<2> tmp(naso, naso);
        for (size_t is = 0; is < ns; ++is) {
          tmp += delta(iw, is);
        }
        tmp /= ns;
        for (size_t is = 0; is < ns; ++is) delta(iw, is) << tmp;
      }
    }

    // extract constant shift in delta
    grids::MatrixXcd     A(3, 3);
    grids::MatrixXcd     B(3, 1);
    std::complex<double> iwn(0.0, -1. / _ft.wsample_fermi()(nw - 1));
    std::complex<double> iwn1(0.0, -1. / _ft.wsample_fermi()(nw - 2));
    std::complex<double> iwn2(0.0, -1. / _ft.wsample_fermi()(nw - 3));
    for (size_t is = 0; is < ns; ++is) {
      for (size_t io = 0; io < naso; ++io) {
        for (size_t jo = 0; jo < naso; ++jo) {
          A << 1.0, iwn, iwn * iwn, 1.0, iwn1, iwn1 * iwn1, 1.0, iwn2, iwn2 * iwn2;
          B << delta(nw - 1, is, io, jo), delta(nw - 2, is, io, jo), delta(nw - 3, is, io, jo);
          grids::MatrixXcd X  = A.colPivHouseholderQr().solve(B).eval();
          delta_1(is, io, jo) = X(0, 0).real();
        }
      }
    }
    for (size_t iw = 0; iw < nw; ++iw) delta(iw) -= delta_1;
    return std::make_tuple(delta_1, delta);
  }

  inline auto impurity_solver::solve(double mu, const ztensor<3>& ovlp, const ztensor<3>& h_core, const ztensor<3>& sigma_inf,
                                     const ztensor<4>& sigma, const ztensor<4>& g) const {
    size_t     nt = _ft.sd().repn_fermi().nts();
    size_t     ns = ovlp.shape()[0];
    ztensor<3> sigma_inf_loc_new(sigma_inf.shape());
    ztensor<4> sigma_w_loc_new(sigma.shape());
    utils::mpi_context mpi_ctx(MPI_COMM_SELF);
    for (int imp = 0; imp < _nimp; ++imp) {
      // project local quantities onto an active subspace
      dtensor<2> uu;
      dtensor<4> interaction;
      {
        h5pp::archive ar(_input_file, "r");
        ar[std::to_string(imp) + "/UU"] >> uu;
        ar[std::to_string(imp) + "/interaction"] >> interaction;
        ar.close();
      }
      auto [ovlp_as, h_core_as, sigma_inf_as, g_as, sigma_as] =
          project_to_as(mu, ovlp, h_core, sigma_inf, sigma, g, uu.astype<std::complex<double>>());
      size_t naso = h_core_as.shape()[2];
      ztensor<4> g_as_w(_ft.sd().repn_fermi().nw(), g_as.shape()[1], g_as.shape()[2], g_as.shape()[3]);
      ztensor<4> sigma_as_w(_ft.sd().repn_fermi().nw(), sigma_as.shape()[1], sigma_as.shape()[2], sigma_as.shape()[3]);
      _ft.tau_to_omega(g_as, g_as_w);
      _ft.tau_to_omega(sigma_as, sigma_as_w);
      auto [sigma_inf_new, sigma_w_new] = solve_imp(imp, mu, ovlp_as, h_core_as, interaction, sigma_inf_as, sigma_as_w, g_as_w);
      std::array<size_t, 5> shape_in{nt, ns, 1, naso, naso};
      std::array<size_t, 4> shape_in_inf{ns, 1, naso, naso};
      std::array<size_t, 4> shape_out{nt, ns, naso, naso};
      std::array<size_t, 3> shape_out_inf{ns, naso, naso};

      utils::shared_object<ztensor<5>> sigma_dc(shape_in, mpi_ctx);
      utils::shared_object<ztensor<5>> g_dc(shape_in, mpi_ctx);
      g_dc.fence();
      g_dc.object() << g_as.reshape(shape_in);
      g_dc.fence();

      ztensor<4> sigma_inf_dc(shape_in_inf);
      _dc_solver(_dc_data_prefix, imp, g_dc, sigma_inf_dc, sigma_dc);
      sigma_inf_new -= sigma_inf_dc.reshape(shape_out_inf);
      _ft.omega_to_tau(sigma_w_new, sigma_as);
      sigma_as -= sigma_dc.object().reshape(shape_out);
      for (size_t is = 0; is < ns; ++is) {
        matrix(sigma_inf_loc_new(is)) += matrix(uu).transpose() * matrix(sigma_inf_new(is)) * matrix(uu);
      }
      for (size_t it = 0; it < nt; ++it) {
        for (size_t is = 0; is < ns; ++is) {
          matrix(sigma_w_loc_new(it, is)) += matrix(uu).transpose() * matrix(sigma_as(it, is)) * matrix(uu);
        }
      }
      std::cout << "Imputity " << imp << " finished" << std::endl;
    }
    return std::make_tuple(sigma_inf_loc_new, sigma_w_loc_new);
  }

  inline auto impurity_solver::project_to_as(
      double mu, const ztensor<3>& ovlp, const ztensor<3>& h_core, const ztensor<3>& sigma_inf, const ztensor<4>& sigma,
      const ztensor<4>& g, const ztensor<2>& UU) const -> std::tuple<ztensor<3>, ztensor<3>, ztensor<3>, ztensor<4>, ztensor<4>> {
    size_t     nt   = g.shape()[0];
    size_t     ns   = ovlp.shape()[0];
    size_t     naso = UU.shape()[0];
    ztensor<3> ovlp_as(ns, naso, naso);
    ztensor<3> h_core_as(ns, naso, naso);
    ztensor<3> sigma_inf_as(ns, naso, naso);
    ztensor<4> g_as(nt, ns, naso, naso);
    ztensor<4> sigma_as(sigma.shape()[0], ns, naso, naso);
    for (size_t is = 0; is < ns; ++is) {
      matrix(ovlp_as(is))      = matrix(UU) * matrix(ovlp(is)) * matrix(UU).transpose();
      matrix(h_core_as(is))    = matrix(UU) * matrix(h_core(is)) * matrix(UU).transpose();
      matrix(sigma_inf_as(is)) = matrix(UU) * matrix(sigma_inf(is)) * matrix(UU).transpose();
    }
    for (size_t it = 0; it < nt; ++it) {
      for (size_t is = 0; is < ns; ++is) {
        matrix(g_as(it, is))     = matrix(UU) * matrix(g(it, is)) * matrix(UU).transpose();
        matrix(sigma_as(it, is)) = matrix(UU) * matrix(sigma(it, is)) * matrix(UU).transpose();
      }
    }
    return std::make_tuple(ovlp_as, h_core_as, sigma_inf_as, g_as, sigma_as);
  }
}  // namespace green::impurity

#endif  // GREEN_IMPURITY_SOLVER_H<|MERGE_RESOLUTION|>--- conflicted
+++ resolved
@@ -345,13 +345,6 @@
       if(p["impurity_solver"].as<std::string>() == "ED") {
         std::shared_ptr<void> ed_solver(new ed_impurity_solver(p["seet_input"], p["bath_file"], p["impurity_solver_exec"],
                                                              p["impurity_solver_params"], p["seet_root_dir"]));
-<<<<<<< HEAD
-      _impurity_call = [ed_solver, this](size_t imp_n, double mu, const ztensor<3>& ovlp, const ztensor<3>& h_core,
-                                         const ztensor<3>& delta_1, const ztensor<4>& delta_w, const dtensor<4>& interaction,
-                                         const ztensor<4>& g_w) -> std::tuple<ztensor<3>, ztensor<4>> {
-        return static_cast<ed_impurity_solver*>(ed_solver.get())
-            ->solve(imp_n, _ft, mu, ovlp, h_core, delta_1, delta_w, interaction, g_w);
-=======
         _impurity_call = [ed_solver, this](size_t imp_n, double mu, const ztensor<3>& ovlp, const ztensor<3>& h_core,
                                            const ztensor<3>& delta_1, const ztensor<4>& delta_w, const dtensor<4>& interaction,
                                            const ztensor<4>& g_w) -> std::tuple<ztensor<3>, ztensor<4>> {
@@ -368,16 +361,6 @@
               ->solve(imp_n, _ft, mu, ovlp, h_core, delta_1, delta_w, interaction, g_w);
         };
       }
-
-      std::shared_ptr<void> dc_solver(
-          new basic_dc_solver(p["seet_input"], p["dc_solver_exec"], p["dc_solver_params"], p["seet_root_dir"]));
-      _dc_call = [dc_solver, this](size_t imp_n, const grids::transformer_t& _ft, double mu, const ztensor<3>& ovlp,
-                                   const ztensor<3>& h_core, const dtensor<4>& interaction, const ztensor<3>& sigma_inf,
-                                   const ztensor<4>& sigma_w, const ztensor<4>& g_w) -> std::tuple<ztensor<3>, ztensor<4>> {
-        return static_cast<basic_dc_solver*>(dc_solver.get())
-            ->solve(imp_n, _ft, mu, ovlp, h_core, interaction, sigma_inf, sigma_w, g_w);
->>>>>>> 96717bf0
-      };
     }
 
     auto solve(double mu, const ztensor<3>& ovlp, const ztensor<3>& h_core, const ztensor<3>& sigma_inf, const ztensor<4>& sigma,
