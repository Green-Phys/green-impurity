/*
 * Copyright (c) 2024 University of Michigan
 *
 * Permission is hereby granted, free of charge, to any person obtaining a copy of this
 * software and associated documentation files (the “Software”), to deal in the Software
 * without restriction, including without limitation the rights to use, copy, modify,
 * merge, publish, distribute, sublicense, and/or sell copies of the Software, and to
 * permit persons to whom the Software is furnished to do so, subject to the following
 * conditions:
 *
 * The above copyright notice and this permission notice shall be included in all copies or
 * substantial portions of the Software.
 *
 * THE SOFTWARE IS PROVIDED “AS IS”, WITHOUT WARRANTY OF ANY KIND, EXPRESS OR IMPLIED,
 * INCLUDING BUT NOT LIMITED TO THE WARRANTIES OF MERCHANTABILITY, FITNESS FOR A PARTICULAR
 * PURPOSE AND NONINFRINGEMENT. IN NO EVENT SHALL THE AUTHORS OR COPYRIGHT HOLDERS BE LIABLE
 * FOR ANY CLAIM, DAMAGES OR OTHER LIABILITY, WHETHER IN AN ACTION OF CONTRACT, TORT OR
 * OTHERWISE, ARISING FROM, OUT OF OR IN CONNECTION WITH THE SOFTWARE OR THE USE OR OTHER
 * DEALINGS IN THE SOFTWARE.
 */

#ifndef GREEN_IMPURITY_SOLVER_H
#define GREEN_IMPURITY_SOLVER_H

#include <green/grids/transformer_t.h>
#include <green/ndarray/ndarray_math.h>
#include <green/params/params.h>
#include <green/symmetry/symmetry.h>

#include <tuple>

#include "bath_fitting.h"

namespace green::impurity {

  template <size_t N>
  using ztensor = ndarray::ndarray<std::complex<double>, N>;
  template <size_t N>
  using dtensor = ndarray::ndarray<double, N>;
  template <size_t N>
  using itensor    = ndarray::ndarray<int, N>;
  using bz_utils_t = symmetry::brillouin_zone_utils<symmetry::inv_symm_op>;

  template <typename prec>
  using MMatrixX = Eigen::Map<Eigen::Matrix<prec, Eigen::Dynamic, Eigen::Dynamic, Eigen::RowMajor>>;
  template <typename prec>
  using CMMatrixX = Eigen::Map<const Eigen::Matrix<prec, Eigen::Dynamic, Eigen::Dynamic, Eigen::RowMajor>>;
  template <typename prec, typename = std::enable_if_t<std::is_same_v<prec, std::remove_const_t<prec>>>>
  auto matrix(ndarray::ndarray<prec, 2>&& array) {
    return MMatrixX<prec>(array.data(), array.shape()[0], array.shape()[1]);
  }

  template <typename prec>
  auto matrix(const ndarray::ndarray<const prec, 2>& array) {
    return CMMatrixX<prec>(const_cast<prec*>(array.data()), array.shape()[0], array.shape()[1]);
  }

  template <typename prec>
  auto matrix(ndarray::ndarray<const prec, 2>&& array) {
    return CMMatrixX<prec>(const_cast<prec*>(array.data()), array.shape()[0], array.shape()[1]);
  }

  template <typename prec>
  auto matrix(const ndarray::ndarray<prec, 2>& array) {
    return CMMatrixX<prec>(array.data(), array.shape()[0], array.shape()[1]);
  }

  class ed_impurity_solver {
  public:
    ed_impurity_solver(const std::string& input_file, const std::string& bath_file, const std::string& impurity_solver_exec,
                       const std::string& impurity_solver_params, const std::string& root) :
        _input_file(input_file),
        _impurity_solver_exec(impurity_solver_exec), _impurity_solver_params(impurity_solver_params), _root(root) {
      size_t        ns = 2;
      size_t        nimp;
      h5pp::archive ar(input_file, "r");
      ar["nimp"] >> nimp;
      ar.close();
      std::ifstream ff(bath_file);
      for (size_t imp = 0; imp < nimp; ++imp) {
        std::vector<double> bath;
        std::vector<int>    bath_structure;
        size_t              nio, nbo;
        ff >> nio >> nbo;
        for (size_t io = 0; io < nio; ++io) {
          int nb_io;
          ff >> nb_io;
          bath_structure.push_back(nb_io);
        }
        for (size_t bo = 0; bo < nbo * 2; ++bo) {
          double b;
          ff >> b;
          bath.push_back(b);
        }
        dtensor<2> initial_bath(ns, bath.size());
        itensor<1> bath_struct(bath_structure.size());
        // first spin
        std::copy(bath.begin(), bath.end(), initial_bath(0).begin());
        // second spin
        std::copy(bath.begin(), bath.end(), initial_bath(1).begin());
        std::copy(bath_structure.begin(), bath_structure.end(), bath_struct.begin());
        _initial_bath.push_back(initial_bath);
        _bath_structure.push_back(bath_struct);
      }
    }

    auto solve(size_t imp_n, const grids::transformer_t& _ft, double mu, const ztensor<3>& ovlp, const ztensor<3>& h_core,
               const ztensor<3>& delta_1, const ztensor<4>& delta_w, const dtensor<4>& interaction, const ztensor<4>& g_w) const {
      ztensor<3> sigma_inf_new(delta_1.shape());
      ztensor<4> sigma_new(delta_w.shape());
      auto [delta_out, bath_arr] =
          minimize(_ft.sd().repn_fermi().wsample() * 1.0i, delta_w, _initial_bath[imp_n], _bath_structure[imp_n], 1);
      {
        std::ofstream ofile(_root + "/bath.dat", std::ios_base::out);
        for (auto b : bath_arr) {
          ofile << b << " ";
        }
        ofile << std::endl;
      }
      size_t                  nio = ovlp.shape()[2];
      size_t                  ns  = ovlp.shape()[0];
      size_t                  nb  = std::reduce(_bath_structure[imp_n].begin(), _bath_structure[imp_n].end());
      dtensor<2>              Epsk(nb, ns);
      std::vector<dtensor<2>> Vk;
      for (size_t is = 0; is < ns; ++is) {
        for (size_t io = 0, ik = 0, shift = 0; io < nio; ++io) {
          size_t nk = _bath_structure[imp_n](io);
          for (size_t iik = 0; iik < nk; ++iik, ++ik) {
            Epsk(ik, is) = bath_arr(is, shift + nk + iik);
          }
          shift += 2 * nk;
        }
        for (size_t io = 0; io < nio; ++io) {
          dtensor<2> Vk_(Epsk.shape());
          for (size_t io2 = 0, ik = 0, shift = 0; io2 < nio; io2++) {
            size_t nk = _bath_structure[imp_n](io2);
            for (size_t iik = 0; iik < nk; ++iik, ++ik) {
              if (io == io2) Vk_(ik, is) = bath_arr(is, shift + iik);
            }
            shift += 2 * nk;
          }
          Vk.push_back(Vk_);
        }
      }
      ztensor<4> g0_imp(delta_out.shape());
      for (size_t iw = 0; iw < delta_out.shape()[0]; ++iw) {
        for (size_t is = 0; is < ns; ++is) {
          auto g_inv_w_imp =
              matrix(ovlp(is)) * (_ft.wsample_fermi()(iw) * 1.0i + mu) - matrix(h_core(is)) - matrix(delta_out(iw, is));
          auto g_inv_w_loc       = matrix(g_w(iw, is)).inverse().eval();
          auto xxx               = g_inv_w_imp.inverse().eval();
          matrix(g0_imp(iw, is)) = xxx;
        }
      }
      {
        h5pp::archive data(_root + "/ed." + std::to_string(imp_n) + ".input.h5", "w");
        data["freq"] << _ft.wsample_fermi();
        data["G0_imp/data"] << g0_imp.view<double>();
        data["G_imp/data"] << g_w;
        data["Delta/data"] << delta_out;
        data["Delta/data_in"] << delta_w;
        data["Delta/static"] << delta_1;

        itensor<2> sectors(1, 2);
        sectors(0, 0) = 0;
        sectors(0, 1) = 0;
        auto hop_g    = data["sectors"];
        hop_g["values"] << sectors;
        auto bath           = data["Bath"];
        // Post process H0->H0_imp
        auto H0_imp = ndarray::transpose(h_core + delta_1, "sij->ijs").astype<double>();
        //dtensor<3> H0_imp(H0_imp_z.shape());
        //std::transform(H0_imp_z.begin(), H0_imp_z.end(), H0_imp.begin(), [](const std::complex<double>& x) { return x.real(); });

        bath["Epsk/values"] << Epsk;
        for (size_t io = 0; io < nio; ++io) {
          bath["Vk_" + std::to_string(io) + "/values"] << Vk[io];
          data["H0_" + std::to_string(io) + "/values"] << H0_imp(io);
        }
        dtensor<6> interaction_(2, 2, nio, nio, nio, nio);

        // transform interaction into physics convention
        auto interaction_phys = ndarray::transpose(interaction, "ijkl->ikjl");

        interaction_(0, 0) << interaction_phys;
        interaction_(0, 1) << interaction_phys;
        interaction_(1, 0) << interaction_phys;
        interaction_(1, 1) << interaction_phys;
        data["interaction/values"] << interaction_;
        data["mu"] << mu;
        if (nio > 1) {
          itensor<2> orbitals(nio * nio - nio, 2);
          for (size_t io = 0, iii = 0; io < nio; ++io) {
            for (size_t jo = 0; jo < nio; ++jo) {
              if (io != jo) {
                orbitals(iii, 0) = io;
                orbitals(iii, 1) = jo;
                ++iii;
              }
            }
          }
          data["GreensFunction_orbitals/values"] << orbitals;
        }
        data.close();
      }
      std::string run = (_impurity_solver_exec + " " + _impurity_solver_params + " --NSITES=" + std::to_string(nio + nb) +
                 " --NSPINS=" + std::to_string(2) + " --INPUT_FILE=" + _root + "/ed." + std::to_string(imp_n) + ".input.h5" +
                 " --OUTPUT_FILE=" + _root + "/ed." + std::to_string(imp_n) + ".result.h5" + " --arpack.SECTOR=false"
                 " --siam.NORBITALS=" + std::to_string(nio) + " --spinstorage.ORBITAL_NUMBER=" + std::to_string(nio) +
                 " --lanc.BETA=" + std::to_string(_ft.sd().beta()));
      int sysresult = std::system(run.c_str());
      if (std::filesystem::exists(_root + "/ed." + std::to_string(imp_n) + ".result.h5")) {
        h5pp::archive ar(_root + "/ed." + std::to_string(imp_n) + ".result.h5", "r");
        dtensor<3> xxx;
        ar["results/Sigma_inf_ij"] >> xxx;
        sigma_inf_new.resize(xxx.shape());
        sigma_inf_new << xxx;
        ar["results/Sigma_ij"] >> sigma_new.view<double>();
      } else {
        std::cerr << "Impurity result file has not been found" << std::endl;
      }
      return std::make_tuple(sigma_inf_new, sigma_new);
    }

  private:
    std::string             _input_file;
    std::string             _impurity_solver_exec;
    std::string             _impurity_solver_params;
    std::string             _root;
    size_t                  _nimp;
    std::vector<dtensor<2>> _initial_bath;
    std::vector<itensor<1>> _bath_structure;
  };

  class basic_dc_solver {
  public:
    basic_dc_solver(const std::string& input_file, const std::string& dc_solver_exec, const std::string& dc_solver_params,
                    const std::string& root) :
        _input_file(input_file),
        _dc_solver_exec(dc_solver_exec), _dc_solver_params(dc_solver_params), _root(root) {
    };

    auto solve(size_t imp_n, const grids::transformer_t& _ft, double mu, const ztensor<3>& ovlp, const ztensor<3>& h_core,
               const dtensor<4>& interaction, const ztensor<3>& sigma_inf, const ztensor<4>& sigma_w,
               const ztensor<4>& g_w) const {
      ztensor<3>    sigma_inf_new(sigma_inf.shape());
      ztensor<4>    sigma_new(sigma_w.shape());
      h5pp::archive fff(_root + "/dc." + std::to_string(imp_n) + ".input.h5", "w");
      size_t        ns      = ovlp.shape()[0];
      size_t        naso    = ovlp.shape()[0];

      ztensor<3>    ovlp_   = ovlp;
      ztensor<3>    h_core_ = h_core;
      ztensor<4>    g_tau_full(_ft.sd().repn_fermi().nts(), ns, naso, naso);
      dtensor<4>    g_tau(_ft.sd().repn_fermi().nts() - 2, ns, naso, naso);

      _ft.omega_to_tau(g_w, g_tau_full);
      for (size_t it = 1, it2 = 0; it < _ft.sd().repn_fermi().nts() - 1; ++it, ++it2) {
        g_tau(it2) << g_tau_full(it).astype<double>();
      }

      auto g_ftau = ndarray::transpose(g_tau, "tsij->sjit");

      fff["uchem"] << interaction;
      fff["ovlp"] << ovlp_(0).astype<double>();
      fff["hcore"] << h_core_(0).astype<double>();
      fff["h0"] << h_core_.astype<double>();

      for (size_t is = 0; is < ovlp.shape()[0]; ++is) {
        fff["fock/" + std::to_string(is + 1)] << (h_core + sigma_inf)(is).astype<double>();
        // fff["eigval/"+ std::to_string(is+1)] = np.diag(F[s].real)
        // fff["eigvec/"+ std::to_string(is+1)] = F[s].real
        fff["gf/ftau/" + std::to_string(is + 1)] << g_tau(is);
        fff["rho/" + std::to_string(is + 1)] << -g_tau_full(_ft.sd().repn_fermi().nts() - 1, is);
      }

      fff["e_nuclear"] << 0.0;
      fff["enuc"] << 0.0;
      fff["etot_hf"] << 0.0;
      fff["filling"] << 4.;
      fff["mu"] << mu;
      fff["e0"] << 0.;
      fff["nelectron"] << 4.;
      fff["spin"] << 0.;
      fff["esigma1"] << 0.;
      fff["esigma2"] << 0.;
      fff["restricted"] << false;
      fff.close();

      std::system((_dc_solver_exec + " " + _dc_solver_params + " --maxiter " + std::to_string(1) + " --unrestricted" +
                   " --mode GW" + " --repr ir" + " --ncoeff " + std::to_string(_ft.sd().repn_fermi().nts() - 2) + " --beta " +
                   std::to_string(_ft.sd().beta()) + " --hf-input " + _root + "/dc." + std::to_string(imp_n) + ".input.h5" +
                   " --output" + _root + "/dc." + std::to_string(imp_n) + ".result.h5")
                      .c_str());
      if (std::filesystem::exists(_root + "/dc." + std::to_string(imp_n) + ".result.h5")) {
        h5pp::archive ar(_root + "/dc." + std::to_string(imp_n) + ".result.h5");
        for (size_t is = 0; is < 2; ++is) {
          dtensor<2> sigma_1_;
          dtensor<3> sigma_t_;
          ar["output/sigma1/" + std::to_string(is + 1)] >> sigma_1_;
          ar["output/sigma2/" + std::to_string(is + 1)] >> sigma_t_;
          sigma_inf_new(is) += ndarray::transpose(sigma_1_, "ji->ij");
          dtensor<3> xxx = ndarray::transpose(sigma_t_, "jix->tij");
          for (size_t it = 1; it < sigma_new.shape()[0]; ++it) {
            sigma_new(it, is) << xxx(it);
          }
        }
        ztensor<4> sigma_w_(_ft.sd().repn_fermi().nw(), ns, naso, naso);
        _ft.tau_to_omega(sigma_new, sigma_w_);
        _ft.omega_to_tau(sigma_w_, sigma_new);
        ar.close();
      } else {
        std::cerr << "Double counting result file has not been found" << std::endl;
      }
      return std::make_tuple(sigma_inf_new, sigma_new);
    }

  private:
    std::string _input_file;
    std::string _dc_solver_exec;
    std::string _dc_solver_params;
    std::string _root;
  };

  class impurity_solver {
    using func    = std::function<std::tuple<ztensor<3>, ztensor<4>>(
        size_t imp_n, double mu, const ztensor<3>& ovlp, const ztensor<3>& h_core, const ztensor<3>& delta_1,
        const ztensor<4>& delta_w, const dtensor<4>& interaction, const ztensor<4>& g_w)>;

    using dc_func = std::function<std::tuple<ztensor<3>, ztensor<4>>(
        size_t imp_n, const grids::transformer_t& _ft, double mu, const ztensor<3>& ovlp, const ztensor<3>& h_core,
        const dtensor<4>& interaction, const ztensor<3>& sigma_inf, const ztensor<4>& sigma_w, const ztensor<4>& g_w)>;

  public:
<<<<<<< HEAD
    impurity_solver(const std::string& input_file, const std::string& bath_file, const std::string& impurity_solver_exec,
                    const std::string& impurity_solver_params, const std::string& dc_solver_exec,
                    const std::string& dc_solver_params, const std::string& root, const grids::transformer_t& ft,
                    const bz_utils_t& bz_utils) :
        _input_file(input_file),
        _root(root), _ft(ft), _bz_utils(bz_utils) {
      size_t                ns = 2;
      std::shared_ptr<void> ed_solver(
          new ed_impurity_solver(input_file, bath_file, impurity_solver_exec, impurity_solver_params, root));
=======
    impurity_solver(const green::params::params& p, const grids::transformer_t& ft, const bz_utils_t& bz_utils) :
        _input_file(p["seet_input"]), _dc_solver_exec(p["dc_solver_exec"]), _dc_solver_params(p["dc_solver_params"]),
        _root(p["seet_root_dir"]), _spin_symm(p["spin_symm"]), _ft(ft), _bz_utils(bz_utils) {
      size_t        ns = 2;
      h5pp::archive ar(_input_file, "r");
      ar["nimp"] >> _nimp;
      ar.close();
      std::shared_ptr<void> ed_solver(new ed_impurity_solver(p["seet_input"], p["bath_file"], p["impurity_solver_exec"], p["impurity_solver_params"], p["seet_root_dir"]));
>>>>>>> 17db3635
      _impurity_call = [ed_solver, this](size_t imp_n, double mu, const ztensor<3>& ovlp, const ztensor<3>& h_core,
                                         const ztensor<3>& delta_1, const ztensor<4>& delta_w, const dtensor<4>& interaction,
                                         const ztensor<4>& g_w) -> std::tuple<ztensor<3>, ztensor<4>> {
        return static_cast<ed_impurity_solver*>(ed_solver.get())->solve(imp_n, _ft, mu, ovlp, h_core, delta_1, delta_w, interaction, g_w);
      };

      std::shared_ptr<void> dc_solver(new basic_dc_solver(input_file, dc_solver_exec, dc_solver_params, root));
      _dc_call = [dc_solver, this](size_t imp_n, const grids::transformer_t& _ft, double mu, const ztensor<3>& ovlp,
                                   const ztensor<3>& h_core, const dtensor<4>& interaction, const ztensor<3>& sigma_inf,
                                   const ztensor<4>& sigma_w, const ztensor<4>& g_w) -> std::tuple<ztensor<3>, ztensor<4>> {
        return static_cast<basic_dc_solver*>(dc_solver.get())
            ->solve(imp_n, _ft, mu, ovlp, h_core, interaction, sigma_inf, sigma_w, g_w);
      };
    }

    auto solve(double mu, const ztensor<3>& ovlp, const ztensor<3>& h_core, const ztensor<3>& sigma_inf, const ztensor<4>& sigma,
               const ztensor<4>& g) const;

  private:
    std::string                 _input_file;
    std::string                 _dc_solver_exec;
    std::string                 _dc_solver_params;
    std::string                 _root;
    bool                        _spin_symm;
    const grids::transformer_t& _ft;
    const bz_utils_t&           _bz_utils;
    size_t                      _nimp;
    func                        _impurity_call;
    dc_func                     _dc_call;

    auto solve_imp(size_t imp_n, double mu, const ztensor<3>& ovlp, const ztensor<3>& h_core, const dtensor<4>& interaction,
                   const ztensor<3>& sigma_inf, const ztensor<4>& sigma_w, const ztensor<4>& g_w) const;

    auto extract_delta(double mu, const ztensor<3>& ovlp, const ztensor<3>& h_core, const ztensor<3>& sigma_inf,
                       const ztensor<4>& sigma_w, const ztensor<4>& g_w) const -> std::tuple<ztensor<3>, ztensor<4>>;

    auto project_to_as(double mu, const ztensor<3>& ovlp, const ztensor<3>& h_core, const ztensor<3>& sigma_inf,
                       const ztensor<4>& sigma, const ztensor<4>& g, const ztensor<2>& UU) const
        -> std::tuple<ztensor<3>, ztensor<3>, ztensor<3>, ztensor<4>, ztensor<4>>;
  };

  inline auto impurity_solver::solve_imp(size_t imp_n, double mu, const ztensor<3>& ovlp, const ztensor<3>& h_core,
                                         const dtensor<4>& interaction, const ztensor<3>& sigma_inf, const ztensor<4>& sigma_w,
                                         const ztensor<4>& g_w) const {
    if (!std::filesystem::exists(_root)) {
      std::filesystem::create_directory(_root);
    }

    auto [delta_1, delta_w] = extract_delta(mu, ovlp, h_core, sigma_inf, sigma_w, g_w);
    return _impurity_call(imp_n, mu, ovlp, h_core, delta_1, delta_w, interaction, g_w);
  }

<<<<<<< HEAD
=======
  inline auto impurity_solver::solve_dc(size_t imp_n, double mu, const ztensor<3>& ovlp, const ztensor<3>& h_core,
                                        const dtensor<4>& interaction, const ztensor<3>& sigma_inf, const ztensor<4>& sigma_w,
                                        const ztensor<4>& g_w) const {
    h5pp::archive fff(_root + "/dc." + std::to_string(imp_n) + ".input.h5", "w");
    size_t        ns      = ovlp.shape()[0];
    size_t        naso    = ovlp.shape()[1];

    ztensor<3>    ovlp_   = ovlp;
    ztensor<3>    h_core_ = h_core;
    ztensor<4>    g_tau_full(_ft.sd().repn_fermi().nts(), ns, naso, naso);
    dtensor<4>    g_tau(_ft.sd().repn_fermi().nts() - 2, ns, naso, naso);
    ztensor<3>    sigma_inf_new(sigma_inf.shape());
    ztensor<4>    sigma_new(_ft.sd().repn_fermi().nw(), ns, naso, naso);
    ztensor<4>    sigma_tau(_ft.sd().repn_fermi().nts(), ns, naso, naso);

    _ft.omega_to_tau(g_w, g_tau_full);
    for (size_t it = 1, it2 = 0; it < _ft.sd().repn_fermi().nts() - 1; ++it, ++it2) {
      g_tau(it2) << g_tau_full(it).astype<double>();
    }

    auto g_ftau = ndarray::transpose(g_tau, "tsij->sjit");

    fff["uchem"] << interaction;
    fff["ovlp"] << ovlp_(0).astype<double>();
    fff["hcore"] << h_core_(0).astype<double>();
    fff["h0"] << h_core_.astype<double>();

    for (size_t is = 0; is < ovlp.shape()[0]; ++is) {
      fff["fock/" + std::to_string(is + 1)] << (h_core + sigma_inf)(is).astype<double>();
      // fff["eigval/"+ std::to_string(is+1)] = np.diag(F[s].real)
      // fff["eigvec/"+ std::to_string(is+1)] = F[s].real
      fff["gf/ftau/" + std::to_string(is + 1)] << g_ftau(is);
      fff["rho/" + std::to_string(is + 1)] << -g_tau_full(_ft.sd().repn_fermi().nts() - 1, is).astype<double>();
    }

    fff["e_nuclear"] << 0.0;
    fff["enuc"] << 0.0;
    fff["etot_hf"] << 0.0;
    fff["filling"] << 4.;
    fff["mu"] << mu;
    fff["e0"] << 0.;
    fff["nelectron"] << 4.;
    fff["spin"] << 0.;
    fff["esigma1"] << 0.;
    fff["esigma2"] << 0.;
    fff["restricted"] << false;
    fff.close();

    std::string command = _dc_solver_exec + " " + _dc_solver_params + " --maxiter " + std::to_string(1) + " --unrestricted " +
                 " --mode GW" + " --repr ir" + " --beta " +
                 std::to_string(_ft.sd().beta()) + " --hf-input " + _root + "/dc." + std::to_string(imp_n) + ".input.h5" +
                 " --output " + _root + "/dc." + std::to_string(imp_n) + ".result.h5";
    std::cout<<"DC Command "<<command<<std::endl;
    std::system(command.c_str());
    if (std::filesystem::exists(_root + "/dc." + std::to_string(imp_n) + ".result.h5")) {
      h5pp::archive ar(_root + "/dc." + std::to_string(imp_n) + ".result.h5");
      for (size_t is = 0; is < 2; ++is) {
        dtensor<2> sigma_1_;
        dtensor<3> sigma_t_;
        ar["output/sigma1/" + std::to_string(is + 1)] >> sigma_1_;
        ar["output/sigma2/" + std::to_string(is + 1)] >> sigma_t_;
        sigma_inf_new(is) += ndarray::transpose(sigma_1_, "ji->ij");
        dtensor<3> xxx = ndarray::transpose(sigma_t_, "jix->tij");
        for (size_t it = 1; it < sigma_tau.shape()[0] - 1; ++it) {
          sigma_tau(it, is) << xxx(it);
        }
      }
      ar.close();
      ztensor<4> sigma_w_(_ft.sd().repn_fermi().nw(), ns, naso, naso);
      _ft.tau_to_omega(sigma_tau, sigma_new);
    } else {
      std::cerr << "Double counting result file has not been found" << std::endl;
    }
    return std::make_tuple(sigma_inf_new, sigma_new);
  }

>>>>>>> 17db3635
  inline auto impurity_solver::extract_delta(double mu, const ztensor<3>& ovlp, const ztensor<3>& h_core,
                                             const ztensor<3>& sigma_inf, const ztensor<4>& sigma_w, const ztensor<4>& g_w) const
      -> std::tuple<ztensor<3>, ztensor<4>> {
    size_t     nw   = g_w.shape()[0];
    size_t     ns   = g_w.shape()[1];
    size_t     naso = g_w.shape()[1];
    ztensor<3> delta_1(h_core.shape());
    ztensor<4> delta(g_w.shape());
    for (size_t iw = 0; iw < nw; ++iw) {
      for (size_t is = 0; is < ns; ++is) {
        auto g_inv_w_imp = matrix(ovlp(is)) * (_ft.wsample_fermi()(iw) * 1.0i + mu) - matrix(h_core(is)) - matrix(sigma_inf(is)) -
                           matrix(sigma_w(iw, is));
        auto g_inv_w_loc      = matrix(g_w(iw, is)).inverse().eval();
        matrix(delta(iw, is)) = g_inv_w_imp - g_inv_w_loc;
        auto xxx              = g_inv_w_imp.inverse().eval();
      }
    }
    if(_spin_symm) {
      for (size_t iw = 0; iw < nw; ++iw) {
        ztensor<2> tmp(naso, naso);
        for(size_t is = 0; is < ns; ++is) {
          tmp += delta(iw, is);
        }
        tmp /= ns;
        for(size_t is = 0; is < ns; ++is) delta(iw, is) << tmp;
      }
    }

    // extract constant shift in delta
    grids::MatrixXcd A(3,3);
    grids::MatrixXcd B(3,1);
    std::complex<double> iwn (0.0, -1./_ft.wsample_fermi()(nw - 1));
    std::complex<double> iwn1(0.0, -1./_ft.wsample_fermi()(nw - 2));
    std::complex<double> iwn2(0.0, -1./_ft.wsample_fermi()(nw - 3));
    for(size_t is = 0; is < ns; ++is) {
      for(size_t io = 0; io < naso ; ++io) {
        for(size_t jo = 0; jo < naso; ++jo) {
          A << 1.0, iwn, iwn*iwn,  1.0, iwn1, iwn1*iwn1,  1.0, iwn2, iwn2*iwn2;
          B << delta(nw-1, is, io, jo), delta(nw-2, is, io, jo), delta(nw-3, is, io, jo);
          grids::MatrixXcd X = A.colPivHouseholderQr().solve(B).eval();
          delta_1(is, io, jo) = X(0,0).real();
        }
      }
    }
    for (size_t iw = 0; iw < nw; ++iw) delta(iw) -= delta_1;
    return std::make_tuple(delta_1, delta);
  }

  inline auto impurity_solver::solve(double mu, const ztensor<3>& ovlp, const ztensor<3>& h_core, const ztensor<3>& sigma_inf,
                                     const ztensor<4>& sigma, const ztensor<4>& g) const {
    size_t     nt = _ft.sd().repn_fermi().nts();
    size_t     ns = ovlp.shape()[0];
    ztensor<3> sigma_inf_loc_new(sigma_inf.shape());
    ztensor<4> sigma_w_loc_new(sigma.shape());
    for (int imp = 0; imp < _nimp; ++imp) {
      // project local quantities onto an active subspace
      dtensor<2> uu;
      dtensor<4> interaction;
      {
        h5pp::archive ar(_input_file, "r");
        ar[std::to_string(imp) + "/UU"] >> uu;
        ar[std::to_string(imp) + "/interaction"] >> interaction;
        ar.close();
      }
      auto [ovlp_as, h_core_as, sigma_inf_as, g_as, sigma_as] =
          project_to_as(mu, ovlp, h_core, sigma_inf, sigma, g, uu.astype<std::complex<double>>());
      ztensor<4> g_as_w(_ft.sd().repn_fermi().nw(), g_as.shape()[1], g_as.shape()[2], g_as.shape()[3]);
      ztensor<4> sigma_as_w(_ft.sd().repn_fermi().nw(), sigma_as.shape()[1], sigma_as.shape()[2], sigma_as.shape()[3]);
      _ft.tau_to_omega(g_as, g_as_w);
      _ft.tau_to_omega(sigma_as, sigma_as_w);
      auto [sigma_inf_new, sigma_w_new] = solve_imp(imp, mu, ovlp_as, h_core_as, interaction, sigma_inf_as, sigma_as_w, g_as_w);
      auto [sigma_inf_dc, sigma_w_dc] = _dc_call(imp, _ft, mu, ovlp_as, h_core_as, interaction, sigma_inf_as, sigma_as_w, g_as_w);
      sigma_w_new -= sigma_w_dc;
      sigma_inf_new -= sigma_inf_dc;
      _ft.omega_to_tau(sigma_w_new, sigma_as);
      for (size_t is = 0; is < ns; ++is) {
        matrix(sigma_inf_loc_new(is)) += matrix(uu).transpose() * matrix(sigma_inf_new(is)) * matrix(uu);
      }
      for (size_t it = 0; it < nt; ++it) {
        for (size_t is = 0; is < ns; ++is) {
          matrix(sigma_w_loc_new(it, is)) += matrix(uu).transpose() * matrix(sigma_as(it, is)) * matrix(uu);
        }
      }
      std::cout<<"Imputity "<<imp<<" finished"<<std::endl;
    }
    return std::make_tuple(sigma_inf_loc_new, sigma_w_loc_new);
  }

  inline auto impurity_solver::project_to_as(double mu, const ztensor<3>& ovlp, const ztensor<3>& h_core,
                                             const ztensor<3>& sigma_inf, const ztensor<4>& sigma, const ztensor<4>& g,
                                             const ztensor<2>& UU) const
      -> std::tuple<ztensor<3>, ztensor<3>, ztensor<3>, ztensor<4>, ztensor<4>> {
    size_t     nt   = g.shape()[0];
    size_t     ns   = ovlp.shape()[0];
    size_t     naso = UU.shape()[0];
    ztensor<3> ovlp_as(ns, naso, naso);
    ztensor<3> h_core_as(ns, naso, naso);
    ztensor<3> sigma_inf_as(ns, naso, naso);
    ztensor<4> g_as(nt, ns, naso, naso);
    ztensor<4> sigma_as(sigma.shape()[0], ns, naso, naso);
    for (size_t is = 0; is < ns; ++is) {
      matrix(ovlp_as(is))      = matrix(UU) * matrix(ovlp(is)) * matrix(UU).transpose();
      matrix(h_core_as(is))    = matrix(UU) * matrix(h_core(is)) * matrix(UU).transpose();
      matrix(sigma_inf_as(is)) = matrix(UU) * matrix(sigma_inf(is)) * matrix(UU).transpose();
    }
    for (size_t it = 0; it < nt; ++it) {
      for (size_t is = 0; is < ns; ++is) {
        matrix(g_as(it, is))     = matrix(UU) * matrix(g(it, is)) * matrix(UU).transpose();
        matrix(sigma_as(it, is)) = matrix(UU) * matrix(sigma(it, is)) * matrix(UU).transpose();
      }
    }
    return std::make_tuple(ovlp_as, h_core_as, sigma_inf_as, g_as, sigma_as);
  }
}  // namespace green::impurity

#endif  // GREEN_IMPURITY_SOLVER_H<|MERGE_RESOLUTION|>--- conflicted
+++ resolved
@@ -166,11 +166,12 @@
         sectors(0, 1) = 0;
         auto hop_g    = data["sectors"];
         hop_g["values"] << sectors;
-        auto bath           = data["Bath"];
+        auto bath   = data["Bath"];
         // Post process H0->H0_imp
         auto H0_imp = ndarray::transpose(h_core + delta_1, "sij->ijs").astype<double>();
-        //dtensor<3> H0_imp(H0_imp_z.shape());
-        //std::transform(H0_imp_z.begin(), H0_imp_z.end(), H0_imp.begin(), [](const std::complex<double>& x) { return x.real(); });
+        // dtensor<3> H0_imp(H0_imp_z.shape());
+        // std::transform(H0_imp_z.begin(), H0_imp_z.end(), H0_imp.begin(), [](const std::complex<double>& x) { return x.real();
+        // });
 
         bath["Epsk/values"] << Epsk;
         for (size_t io = 0; io < nio; ++io) {
@@ -203,15 +204,17 @@
         }
         data.close();
       }
-      std::string run = (_impurity_solver_exec + " " + _impurity_solver_params + " --NSITES=" + std::to_string(nio + nb) +
-                 " --NSPINS=" + std::to_string(2) + " --INPUT_FILE=" + _root + "/ed." + std::to_string(imp_n) + ".input.h5" +
-                 " --OUTPUT_FILE=" + _root + "/ed." + std::to_string(imp_n) + ".result.h5" + " --arpack.SECTOR=false"
-                 " --siam.NORBITALS=" + std::to_string(nio) + " --spinstorage.ORBITAL_NUMBER=" + std::to_string(nio) +
-                 " --lanc.BETA=" + std::to_string(_ft.sd().beta()));
-      int sysresult = std::system(run.c_str());
+      std::string run       = (_impurity_solver_exec + " " + _impurity_solver_params + " --NSITES=" + std::to_string(nio + nb) +
+                         " --NSPINS=" + std::to_string(2) + " --INPUT_FILE=" + _root + "/ed." + std::to_string(imp_n) +
+                         ".input.h5" + " --OUTPUT_FILE=" + _root + "/ed." + std::to_string(imp_n) + ".result.h5" +
+                         " --arpack.SECTOR=false"
+                               " --siam.NORBITALS=" +
+                         std::to_string(nio) + " --spinstorage.ORBITAL_NUMBER=" + std::to_string(nio) +
+                         " --lanc.BETA=" + std::to_string(_ft.sd().beta()));
+      int         sysresult = std::system(run.c_str());
       if (std::filesystem::exists(_root + "/ed." + std::to_string(imp_n) + ".result.h5")) {
         h5pp::archive ar(_root + "/ed." + std::to_string(imp_n) + ".result.h5", "r");
-        dtensor<3> xxx;
+        dtensor<3>    xxx;
         ar["results/Sigma_inf_ij"] >> xxx;
         sigma_inf_new.resize(xxx.shape());
         sigma_inf_new << xxx;
@@ -237,22 +240,22 @@
     basic_dc_solver(const std::string& input_file, const std::string& dc_solver_exec, const std::string& dc_solver_params,
                     const std::string& root) :
         _input_file(input_file),
-        _dc_solver_exec(dc_solver_exec), _dc_solver_params(dc_solver_params), _root(root) {
-    };
+        _dc_solver_exec(dc_solver_exec), _dc_solver_params(dc_solver_params), _root(root){};
 
     auto solve(size_t imp_n, const grids::transformer_t& _ft, double mu, const ztensor<3>& ovlp, const ztensor<3>& h_core,
                const dtensor<4>& interaction, const ztensor<3>& sigma_inf, const ztensor<4>& sigma_w,
                const ztensor<4>& g_w) const {
-      ztensor<3>    sigma_inf_new(sigma_inf.shape());
-      ztensor<4>    sigma_new(sigma_w.shape());
       h5pp::archive fff(_root + "/dc." + std::to_string(imp_n) + ".input.h5", "w");
       size_t        ns      = ovlp.shape()[0];
-      size_t        naso    = ovlp.shape()[0];
+      size_t        naso    = ovlp.shape()[1];
 
       ztensor<3>    ovlp_   = ovlp;
       ztensor<3>    h_core_ = h_core;
       ztensor<4>    g_tau_full(_ft.sd().repn_fermi().nts(), ns, naso, naso);
       dtensor<4>    g_tau(_ft.sd().repn_fermi().nts() - 2, ns, naso, naso);
+      ztensor<3>    sigma_inf_new(sigma_inf.shape());
+      ztensor<4>    sigma_new(_ft.sd().repn_fermi().nw(), ns, naso, naso);
+      ztensor<4>    sigma_tau(_ft.sd().repn_fermi().nts(), ns, naso, naso);
 
       _ft.omega_to_tau(g_w, g_tau_full);
       for (size_t it = 1, it2 = 0; it < _ft.sd().repn_fermi().nts() - 1; ++it, ++it2) {
@@ -270,8 +273,8 @@
         fff["fock/" + std::to_string(is + 1)] << (h_core + sigma_inf)(is).astype<double>();
         // fff["eigval/"+ std::to_string(is+1)] = np.diag(F[s].real)
         // fff["eigvec/"+ std::to_string(is+1)] = F[s].real
-        fff["gf/ftau/" + std::to_string(is + 1)] << g_tau(is);
-        fff["rho/" + std::to_string(is + 1)] << -g_tau_full(_ft.sd().repn_fermi().nts() - 1, is);
+        fff["gf/ftau/" + std::to_string(is + 1)] << g_ftau(is);
+        fff["rho/" + std::to_string(is + 1)] << -g_tau_full(_ft.sd().repn_fermi().nts() - 1, is).astype<double>();
       }
 
       fff["e_nuclear"] << 0.0;
@@ -287,11 +290,12 @@
       fff["restricted"] << false;
       fff.close();
 
-      std::system((_dc_solver_exec + " " + _dc_solver_params + " --maxiter " + std::to_string(1) + " --unrestricted" +
-                   " --mode GW" + " --repr ir" + " --ncoeff " + std::to_string(_ft.sd().repn_fermi().nts() - 2) + " --beta " +
-                   std::to_string(_ft.sd().beta()) + " --hf-input " + _root + "/dc." + std::to_string(imp_n) + ".input.h5" +
-                   " --output" + _root + "/dc." + std::to_string(imp_n) + ".result.h5")
-                      .c_str());
+      std::string command = _dc_solver_exec + " " + _dc_solver_params + " --maxiter " + std::to_string(1) + " --unrestricted " +
+                            " --mode GW" + " --repr ir" + " --beta " + std::to_string(_ft.sd().beta()) + " --hf-input " + _root +
+                            "/dc." + std::to_string(imp_n) + ".input.h5" + " --output " + _root + "/dc." + std::to_string(imp_n) +
+                            ".result.h5";
+      std::cout << "DC Command " << command << std::endl;
+      std::system(command.c_str());
       if (std::filesystem::exists(_root + "/dc." + std::to_string(imp_n) + ".result.h5")) {
         h5pp::archive ar(_root + "/dc." + std::to_string(imp_n) + ".result.h5");
         for (size_t is = 0; is < 2; ++is) {
@@ -300,15 +304,14 @@
           ar["output/sigma1/" + std::to_string(is + 1)] >> sigma_1_;
           ar["output/sigma2/" + std::to_string(is + 1)] >> sigma_t_;
           sigma_inf_new(is) += ndarray::transpose(sigma_1_, "ji->ij");
-          dtensor<3> xxx = ndarray::transpose(sigma_t_, "jix->tij");
-          for (size_t it = 1; it < sigma_new.shape()[0]; ++it) {
-            sigma_new(it, is) << xxx(it);
+          dtensor<3> xxx = ndarray::transpose(sigma_t_, "jit->tij");
+          for (size_t it = 1; it < sigma_tau.shape()[0] - 1; ++it) {
+            sigma_tau(it, is) << xxx(it);
           }
         }
+        ar.close();
         ztensor<4> sigma_w_(_ft.sd().repn_fermi().nw(), ns, naso, naso);
-        _ft.tau_to_omega(sigma_new, sigma_w_);
-        _ft.omega_to_tau(sigma_w_, sigma_new);
-        ar.close();
+        _ft.tau_to_omega(sigma_tau, sigma_new);
       } else {
         std::cerr << "Double counting result file has not been found" << std::endl;
       }
@@ -332,33 +335,23 @@
         const dtensor<4>& interaction, const ztensor<3>& sigma_inf, const ztensor<4>& sigma_w, const ztensor<4>& g_w)>;
 
   public:
-<<<<<<< HEAD
-    impurity_solver(const std::string& input_file, const std::string& bath_file, const std::string& impurity_solver_exec,
-                    const std::string& impurity_solver_params, const std::string& dc_solver_exec,
-                    const std::string& dc_solver_params, const std::string& root, const grids::transformer_t& ft,
-                    const bz_utils_t& bz_utils) :
-        _input_file(input_file),
-        _root(root), _ft(ft), _bz_utils(bz_utils) {
-      size_t                ns = 2;
-      std::shared_ptr<void> ed_solver(
-          new ed_impurity_solver(input_file, bath_file, impurity_solver_exec, impurity_solver_params, root));
-=======
     impurity_solver(const green::params::params& p, const grids::transformer_t& ft, const bz_utils_t& bz_utils) :
-        _input_file(p["seet_input"]), _dc_solver_exec(p["dc_solver_exec"]), _dc_solver_params(p["dc_solver_params"]),
-        _root(p["seet_root_dir"]), _spin_symm(p["spin_symm"]), _ft(ft), _bz_utils(bz_utils) {
+        _input_file(p["seet_input"]), _root(p["seet_root_dir"]), _spin_symm(p["spin_symm"]), _ft(ft), _bz_utils(bz_utils) {
       size_t        ns = 2;
       h5pp::archive ar(_input_file, "r");
       ar["nimp"] >> _nimp;
       ar.close();
-      std::shared_ptr<void> ed_solver(new ed_impurity_solver(p["seet_input"], p["bath_file"], p["impurity_solver_exec"], p["impurity_solver_params"], p["seet_root_dir"]));
->>>>>>> 17db3635
+      std::shared_ptr<void> ed_solver(new ed_impurity_solver(p["seet_input"], p["bath_file"], p["impurity_solver_exec"],
+                                                             p["impurity_solver_params"], p["seet_root_dir"]));
       _impurity_call = [ed_solver, this](size_t imp_n, double mu, const ztensor<3>& ovlp, const ztensor<3>& h_core,
                                          const ztensor<3>& delta_1, const ztensor<4>& delta_w, const dtensor<4>& interaction,
                                          const ztensor<4>& g_w) -> std::tuple<ztensor<3>, ztensor<4>> {
-        return static_cast<ed_impurity_solver*>(ed_solver.get())->solve(imp_n, _ft, mu, ovlp, h_core, delta_1, delta_w, interaction, g_w);
+        return static_cast<ed_impurity_solver*>(ed_solver.get())
+            ->solve(imp_n, _ft, mu, ovlp, h_core, delta_1, delta_w, interaction, g_w);
       };
 
-      std::shared_ptr<void> dc_solver(new basic_dc_solver(input_file, dc_solver_exec, dc_solver_params, root));
+      std::shared_ptr<void> dc_solver(
+          new basic_dc_solver(p["seet_input"], p["dc_solver_exec"], p["dc_solver_params"], p["seet_root_dir"]));
       _dc_call = [dc_solver, this](size_t imp_n, const grids::transformer_t& _ft, double mu, const ztensor<3>& ovlp,
                                    const ztensor<3>& h_core, const dtensor<4>& interaction, const ztensor<3>& sigma_inf,
                                    const ztensor<4>& sigma_w, const ztensor<4>& g_w) -> std::tuple<ztensor<3>, ztensor<4>> {
@@ -372,8 +365,6 @@
 
   private:
     std::string                 _input_file;
-    std::string                 _dc_solver_exec;
-    std::string                 _dc_solver_params;
     std::string                 _root;
     bool                        _spin_symm;
     const grids::transformer_t& _ft;
@@ -404,85 +395,6 @@
     return _impurity_call(imp_n, mu, ovlp, h_core, delta_1, delta_w, interaction, g_w);
   }
 
-<<<<<<< HEAD
-=======
-  inline auto impurity_solver::solve_dc(size_t imp_n, double mu, const ztensor<3>& ovlp, const ztensor<3>& h_core,
-                                        const dtensor<4>& interaction, const ztensor<3>& sigma_inf, const ztensor<4>& sigma_w,
-                                        const ztensor<4>& g_w) const {
-    h5pp::archive fff(_root + "/dc." + std::to_string(imp_n) + ".input.h5", "w");
-    size_t        ns      = ovlp.shape()[0];
-    size_t        naso    = ovlp.shape()[1];
-
-    ztensor<3>    ovlp_   = ovlp;
-    ztensor<3>    h_core_ = h_core;
-    ztensor<4>    g_tau_full(_ft.sd().repn_fermi().nts(), ns, naso, naso);
-    dtensor<4>    g_tau(_ft.sd().repn_fermi().nts() - 2, ns, naso, naso);
-    ztensor<3>    sigma_inf_new(sigma_inf.shape());
-    ztensor<4>    sigma_new(_ft.sd().repn_fermi().nw(), ns, naso, naso);
-    ztensor<4>    sigma_tau(_ft.sd().repn_fermi().nts(), ns, naso, naso);
-
-    _ft.omega_to_tau(g_w, g_tau_full);
-    for (size_t it = 1, it2 = 0; it < _ft.sd().repn_fermi().nts() - 1; ++it, ++it2) {
-      g_tau(it2) << g_tau_full(it).astype<double>();
-    }
-
-    auto g_ftau = ndarray::transpose(g_tau, "tsij->sjit");
-
-    fff["uchem"] << interaction;
-    fff["ovlp"] << ovlp_(0).astype<double>();
-    fff["hcore"] << h_core_(0).astype<double>();
-    fff["h0"] << h_core_.astype<double>();
-
-    for (size_t is = 0; is < ovlp.shape()[0]; ++is) {
-      fff["fock/" + std::to_string(is + 1)] << (h_core + sigma_inf)(is).astype<double>();
-      // fff["eigval/"+ std::to_string(is+1)] = np.diag(F[s].real)
-      // fff["eigvec/"+ std::to_string(is+1)] = F[s].real
-      fff["gf/ftau/" + std::to_string(is + 1)] << g_ftau(is);
-      fff["rho/" + std::to_string(is + 1)] << -g_tau_full(_ft.sd().repn_fermi().nts() - 1, is).astype<double>();
-    }
-
-    fff["e_nuclear"] << 0.0;
-    fff["enuc"] << 0.0;
-    fff["etot_hf"] << 0.0;
-    fff["filling"] << 4.;
-    fff["mu"] << mu;
-    fff["e0"] << 0.;
-    fff["nelectron"] << 4.;
-    fff["spin"] << 0.;
-    fff["esigma1"] << 0.;
-    fff["esigma2"] << 0.;
-    fff["restricted"] << false;
-    fff.close();
-
-    std::string command = _dc_solver_exec + " " + _dc_solver_params + " --maxiter " + std::to_string(1) + " --unrestricted " +
-                 " --mode GW" + " --repr ir" + " --beta " +
-                 std::to_string(_ft.sd().beta()) + " --hf-input " + _root + "/dc." + std::to_string(imp_n) + ".input.h5" +
-                 " --output " + _root + "/dc." + std::to_string(imp_n) + ".result.h5";
-    std::cout<<"DC Command "<<command<<std::endl;
-    std::system(command.c_str());
-    if (std::filesystem::exists(_root + "/dc." + std::to_string(imp_n) + ".result.h5")) {
-      h5pp::archive ar(_root + "/dc." + std::to_string(imp_n) + ".result.h5");
-      for (size_t is = 0; is < 2; ++is) {
-        dtensor<2> sigma_1_;
-        dtensor<3> sigma_t_;
-        ar["output/sigma1/" + std::to_string(is + 1)] >> sigma_1_;
-        ar["output/sigma2/" + std::to_string(is + 1)] >> sigma_t_;
-        sigma_inf_new(is) += ndarray::transpose(sigma_1_, "ji->ij");
-        dtensor<3> xxx = ndarray::transpose(sigma_t_, "jix->tij");
-        for (size_t it = 1; it < sigma_tau.shape()[0] - 1; ++it) {
-          sigma_tau(it, is) << xxx(it);
-        }
-      }
-      ar.close();
-      ztensor<4> sigma_w_(_ft.sd().repn_fermi().nw(), ns, naso, naso);
-      _ft.tau_to_omega(sigma_tau, sigma_new);
-    } else {
-      std::cerr << "Double counting result file has not been found" << std::endl;
-    }
-    return std::make_tuple(sigma_inf_new, sigma_new);
-  }
-
->>>>>>> 17db3635
   inline auto impurity_solver::extract_delta(double mu, const ztensor<3>& ovlp, const ztensor<3>& h_core,
                                              const ztensor<3>& sigma_inf, const ztensor<4>& sigma_w, const ztensor<4>& g_w) const
       -> std::tuple<ztensor<3>, ztensor<4>> {
@@ -500,30 +412,30 @@
         auto xxx              = g_inv_w_imp.inverse().eval();
       }
     }
-    if(_spin_symm) {
+    if (_spin_symm) {
       for (size_t iw = 0; iw < nw; ++iw) {
         ztensor<2> tmp(naso, naso);
-        for(size_t is = 0; is < ns; ++is) {
+        for (size_t is = 0; is < ns; ++is) {
           tmp += delta(iw, is);
         }
         tmp /= ns;
-        for(size_t is = 0; is < ns; ++is) delta(iw, is) << tmp;
+        for (size_t is = 0; is < ns; ++is) delta(iw, is) << tmp;
       }
     }
 
     // extract constant shift in delta
-    grids::MatrixXcd A(3,3);
-    grids::MatrixXcd B(3,1);
-    std::complex<double> iwn (0.0, -1./_ft.wsample_fermi()(nw - 1));
-    std::complex<double> iwn1(0.0, -1./_ft.wsample_fermi()(nw - 2));
-    std::complex<double> iwn2(0.0, -1./_ft.wsample_fermi()(nw - 3));
-    for(size_t is = 0; is < ns; ++is) {
-      for(size_t io = 0; io < naso ; ++io) {
-        for(size_t jo = 0; jo < naso; ++jo) {
-          A << 1.0, iwn, iwn*iwn,  1.0, iwn1, iwn1*iwn1,  1.0, iwn2, iwn2*iwn2;
-          B << delta(nw-1, is, io, jo), delta(nw-2, is, io, jo), delta(nw-3, is, io, jo);
-          grids::MatrixXcd X = A.colPivHouseholderQr().solve(B).eval();
-          delta_1(is, io, jo) = X(0,0).real();
+    grids::MatrixXcd     A(3, 3);
+    grids::MatrixXcd     B(3, 1);
+    std::complex<double> iwn(0.0, -1. / _ft.wsample_fermi()(nw - 1));
+    std::complex<double> iwn1(0.0, -1. / _ft.wsample_fermi()(nw - 2));
+    std::complex<double> iwn2(0.0, -1. / _ft.wsample_fermi()(nw - 3));
+    for (size_t is = 0; is < ns; ++is) {
+      for (size_t io = 0; io < naso; ++io) {
+        for (size_t jo = 0; jo < naso; ++jo) {
+          A << 1.0, iwn, iwn * iwn, 1.0, iwn1, iwn1 * iwn1, 1.0, iwn2, iwn2 * iwn2;
+          B << delta(nw - 1, is, io, jo), delta(nw - 2, is, io, jo), delta(nw - 3, is, io, jo);
+          grids::MatrixXcd X  = A.colPivHouseholderQr().solve(B).eval();
+          delta_1(is, io, jo) = X(0, 0).real();
         }
       }
     }
@@ -566,7 +478,7 @@
           matrix(sigma_w_loc_new(it, is)) += matrix(uu).transpose() * matrix(sigma_as(it, is)) * matrix(uu);
         }
       }
-      std::cout<<"Imputity "<<imp<<" finished"<<std::endl;
+      std::cout << "Imputity " << imp << " finished" << std::endl;
     }
     return std::make_tuple(sigma_inf_loc_new, sigma_w_loc_new);
   }
